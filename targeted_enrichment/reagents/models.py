
from django.contrib.contenttypes import fields
from django.db import models

from model_utils.managers import InheritanceManager

from primers.synthesis.models import PCR1PlusPrimer, PCR1MinusPrimer, \
    PCR1WithCompanyTagPlusPrimer, PCR1WithCompanyTagMinusPrimer, \
    TargetedNoTailPlusPrimer, TargetedNoTailMinusPrimer, ShortPadlockFirst
from targeted_enrichment.planning.models import TargetEnrichment
from targeted_enrichment.amplicons.models import PlainTargetedAmplicon, \
    UMITargetedAmplicon, TargetedAmpliconWithCompanyTag
from wet_storage.models import SampleLocation

class TargetEnrichmentFailureType(models.Model):
    """
    1 = No product
    2 = Primer dimer is wider, equal or  close to the same band width of expected product
    3 = Smear or more than 3 products  (other than the primer dimer which can be purified). If less than 3, real product
        has to be wider than byproducts.
    4 = More than 1 product is in the range of correct size.
    5 = NGS failure - Primer pair did not work in the context of a successful NGS run (amplified and sequenced).
    """
    name = models.CharField(max_length=50)
    description = models.TextField(null=True, blank=True)

    def __str__(self):
        return self.name

class TargetedEnrichmentReagent(models.Model):
    te = models.ForeignKey(TargetEnrichment)  # TODO: maybe kill?
    passed_validation = models.NullBooleanField()
    validation_failure = models.ForeignKey(TargetEnrichmentFailureType, null=True)
    validation_date = models.DateField(null=True, blank=True)
    comment = models.CharField(max_length=50, blank=True, null=True)
    physical_locations = fields.GenericRelation(SampleLocation,
                                                 content_type_field='content_type',
                                                 object_id_field='object_id')
    old_adam_te_pk = models.PositiveIntegerField(null=True)

    objects = InheritanceManager()

    class Meta:
        abstract = True


class TwoPrimersUnicodeMixin(object):
    def __str__(self):
        return "{}, {}".format(self.left_primer, self.right_primer)

<<<<<<< HEAD

=======
>>>>>>> 7cd8e7d5
class PCR1PrimerPairTERBase(TwoPrimersUnicodeMixin, TargetedEnrichmentReagent):
    pass


class PCR1PrimerPairTER(PCR1PrimerPairTERBase):
    amplicon = models.ForeignKey(PlainTargetedAmplicon)
    left_primer = models.ForeignKey(PCR1PlusPrimer)
    right_primer = models.ForeignKey(PCR1MinusPrimer)


class PCR1WithCompanyTagPrimerPairTER(PCR1PrimerPairTERBase):
    amplicon = models.ForeignKey(TargetedAmpliconWithCompanyTag)
    left_primer = models.ForeignKey(PCR1WithCompanyTagPlusPrimer)
    right_primer = models.ForeignKey(PCR1WithCompanyTagMinusPrimer)


class PCR1PrimerPairTERDeprecated(PCR1PrimerPairTERBase): #TODO: kill?
    amplicon = models.ForeignKey(PlainTargetedAmplicon)
    left_primer = models.ForeignKey(PCR1PlusPrimer)
    right_primer = models.ForeignKey(PCR1MinusPrimer)


<<<<<<< HEAD
class TargetedNoTailPrimerPairTER(TargetedEnrichmentReagent, TwoPrimersUnicodeMixin):
    amplicon = models.ForeignKey(PlainTargetedAmplicon)
=======
class TargetedNoTailPrimerPairTER(TwoPrimersUnicodeMixin, TargetedEnrichmentReagent):
>>>>>>> 7cd8e7d5
    left_primer = models.ForeignKey(TargetedNoTailPlusPrimer)
    right_primer = models.ForeignKey(TargetedNoTailMinusPrimer)


class ShortPadlockFirstTER(TargetedEnrichmentReagent):
    amplicon = models.ForeignKey(UMITargetedAmplicon)
    padlock = models.ForeignKey(ShortPadlockFirst)

    def __unicode__(self):
        return "{}".format(self.padlock)<|MERGE_RESOLUTION|>--- conflicted
+++ resolved
@@ -11,6 +11,7 @@
 from targeted_enrichment.amplicons.models import PlainTargetedAmplicon, \
     UMITargetedAmplicon, TargetedAmpliconWithCompanyTag
 from wet_storage.models import SampleLocation
+
 
 class TargetEnrichmentFailureType(models.Model):
     """
@@ -26,6 +27,7 @@
 
     def __str__(self):
         return self.name
+
 
 class TargetedEnrichmentReagent(models.Model):
     te = models.ForeignKey(TargetEnrichment)  # TODO: maybe kill?
@@ -48,10 +50,7 @@
     def __str__(self):
         return "{}, {}".format(self.left_primer, self.right_primer)
 
-<<<<<<< HEAD
 
-=======
->>>>>>> 7cd8e7d5
 class PCR1PrimerPairTERBase(TwoPrimersUnicodeMixin, TargetedEnrichmentReagent):
     pass
 
@@ -74,12 +73,7 @@
     right_primer = models.ForeignKey(PCR1MinusPrimer)
 
 
-<<<<<<< HEAD
-class TargetedNoTailPrimerPairTER(TargetedEnrichmentReagent, TwoPrimersUnicodeMixin):
-    amplicon = models.ForeignKey(PlainTargetedAmplicon)
-=======
 class TargetedNoTailPrimerPairTER(TwoPrimersUnicodeMixin, TargetedEnrichmentReagent):
->>>>>>> 7cd8e7d5
     left_primer = models.ForeignKey(TargetedNoTailPlusPrimer)
     right_primer = models.ForeignKey(TargetedNoTailMinusPrimer)
 
