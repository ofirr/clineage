from django.contrib.auth.models import User
from django.core.urlresolvers import reverse
from django.db import models
from django.contrib.contenttypes import fields

from model_utils.managers import InheritanceManager

from linapp.models import Protocol
from wet_storage.models import SampleLocation
from sampling.models import Cell
from primers.parts.models import DNABarcode1, DNABarcode2
from lib_prep.multiplexes.models import PCR1Panel

<<<<<<< HEAD

class CellContentType(models.Model):
    name = models.CharField(max_length=50)

    def __str__(self):
        return self.name
=======
class BarcodePair(models.Model):
    left = models.ForeignKey(DNABarcode1)
    right = models.ForeignKey(DNABarcode2)
>>>>>>> 9113c872


class CellContentProtocol(Protocol):
    pass


class AmplifiedContent(models.Model):  # aka DNA
    cell = models.ForeignKey(Cell)
    name = models.CharField(max_length=50, null=True, blank=True)
    protocol = models.ForeignKey(CellContentProtocol, null=True, blank=True)
    comment = models.TextField()
    physical_locations = fields.GenericRelation(SampleLocation,
                               content_type_field='content_type',
                               object_id_field='object_id')

    def __str__(self):
        return '{}>{}'.format(str(self.cell), self.name)

    def get_absolute_url(self):
        return reverse('cell_content_detail', kwargs={'pk': self.pk})


class Library(models.Model):
    name = models.CharField(max_length=50)

    @property
    def barcoded_contents(self):
        raise NotImplementedError()

    @property
    def amplicons(self):
        """
        Return an iterator (favorably, a QuerySet) for amplicons which might
        match this cell.
        """
        raise NotImplementedError()

    objects = InheritanceManager()


class BarcodedContent(models.Model): # cell + barcode
    barcodes = models.ForeignKey(BarcodePair)
    physical_locations = fields.GenericRelation(SampleLocation,
                                             content_type_field='content_type',
                                             object_id_field='object_id')

    @property
    def cell(self):
        raise NotImplementedError()

class MagicalPCR1Library(Library):
    panel = models.ForeignKey(PCR1Panel)
    # magicalpcr1barcodedcontent_set is a related field

    @property
    def barcoded_contents(self):
        return self.magicalpcr1barcodedcontent_set.all()

    @property
    def amplicons(self):
        #TODO: make nice and queryful.
        for mpx in self.panel.mpxs.all():
            for ter in mpx.ters.select_subclasses():
                yield ter.amplicon

class MagicalPCR1BarcodedContent(BarcodedContent):
    content = models.ForeignKey(AmplifiedContent)
    library = models.ForeignKey(MagicalPCR1Library)

    @property
    def cell(self):
        return self.content.cell<|MERGE_RESOLUTION|>--- conflicted
+++ resolved
@@ -11,18 +11,12 @@
 from primers.parts.models import DNABarcode1, DNABarcode2
 from lib_prep.multiplexes.models import PCR1Panel
 
-<<<<<<< HEAD
-
-class CellContentType(models.Model):
-    name = models.CharField(max_length=50)
+class BarcodePair(models.Model):
+    left = models.ForeignKey(DNABarcode1)
+    right = models.ForeignKey(DNABarcode2)
 
     def __str__(self):
         return self.name
-=======
-class BarcodePair(models.Model):
-    left = models.ForeignKey(DNABarcode1)
-    right = models.ForeignKey(DNABarcode2)
->>>>>>> 9113c872
 
 
 class CellContentProtocol(Protocol):
