--- conflicted
+++ resolved
@@ -749,7 +749,6 @@
                              individual_name=None,
                              palette_name='hls'):
     response = HttpResponse(content_type='text/csv')
-<<<<<<< HEAD
     try:
         p = User.objects.get(username__contains=partner_name)
         response['Content-Disposition'] = 'attachment; filename="{}_cell_data.csv"'.format(partner_name)
@@ -777,31 +776,6 @@
                 writer.writerow(cell_values)
     except User.DoesNotExist:
         raise Http404("No Partner names matches the given query.")
-=======
-    response['Content-Disposition'] = 'attachment; filename="{}_cell_data.csv"'.format(partner_name)
-    fieldnames = ['Cell ID',
-                  'Cell Name',
-                  'Cell Type',
-                  'Cell Group',
-                  'Plate',
-                  'Well',
-                  'Group Color',
-                  'Sampling Event',
-                  'Sampling Comment',
-                  'Organ',
-                  'Tissue',
-                  'Sample Name',
-                  'Sample Comment',
-                  'Individual Name',
-                  'Individual Comment',
-                  'Gender',
-                  'Sequencing File Name',
-                  ]
-    writer = csv.DictWriter(response, fieldnames=fieldnames)
-    writer.writeheader()
-    for cell_values in user_cells_table_values(partner_name, individual_name, cell_folder, palette_name=palette_name):
-            writer.writerow(cell_values)
->>>>>>> 1a29655a
     return response
 
 
