--- conflicted
+++ resolved
@@ -24,15 +24,12 @@
 
     def __str__(self):
         return self.type.__str__() + '_' + self.machineid
-<<<<<<< HEAD
-=======
 
 
 class NGSKit(models.Model):
     reading_adaptor1 = models.ForeignKey(IlluminaReadingAdaptor1)
     reading_adaptor2 = models.ForeignKey(IlluminaReadingAdaptor2)
     read_length = models.IntegerField(null=True)
->>>>>>> 9113c872
 
     @property
     def fwd_read_adaptor(self):
