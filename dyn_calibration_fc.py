--- conflicted
+++ resolved
@@ -5,12 +5,7 @@
 from time import sleep, time
 
 import numpy
-<<<<<<< HEAD
-from experimental_data.synthetic_data import get_hists_pairs
-=======
-from order.hist import Histogram
 from experimental_data.synthetic_data import get_hists_pairs, get_transposed_hists_pairs
->>>>>>> a46b7cc2
 from order.calibration.score import distance_from_model
 
 
@@ -33,20 +28,9 @@
         up = numpy.poly1d(up_params)
         dw = numpy.poly1d(dw_params)
         return mes(up, dw)
-<<<<<<< HEAD
 
     minimizer_kwargs = dict(method=optimizer_method, bounds=[(0, 0.1), (-0.1, 0.1), (-0.5, 0.5), (0, 0.1), (-0.1, 0.1), (-0.5, 0.5)], options={'eps' : 1e-3, 'disp' : True})
     res = optimize.basinhopping(nmes, [0.00005,  -0.0009, 0.0036, 0.00009, -0.00003, - .0013], minimizer_kwargs=minimizer_kwargs, niter=100)
-=======
-    
-    # print nmes([0.0, 0.003, 0.0, 0.022])
-    # minimizer_kwargs = dict(method="L-BFGS-B", bounds=[(0, 0.1), (-0.1, 0.1), (-0.5, 0.5), (0, 0.1), (-0.1, 0.1), (-0.5, 0.5)], options={'eps' : 1e-3, 'disp' : True})
-    # minimizer_kwargs = dict(method="Nelder-Mead", bounds=[(0, 0.1), (-0.1, 0.1), (-0.1, 0.1), (-0.5, 0.5), (0, 0.1), (-0.1, 0.1), (-0.1, 0.1), (-0.5, 0.5)], options={'eps' : 1e-3, 'disp' : True})
-    minimizer_kwargs = dict(method="Nelder-Mead", bounds=[(0, 0.1), (-0.1, 0.1), (-0.5, 0.5), (0, 0.1), (-0.1, 0.1), (-0.5, 0.5)], options={'eps' : 1e-3, 'disp' : True})
-    # minimizer_kwargs = dict(method="TNC", bounds=[(0, 0.1), (-0.1, 0.1), (-0.5, 0.5), (0, 0.1), (-0.1, 0.1), (-0.5, 0.5)], options={'eps' : 1e-3, 'disp' : True})
-    #res = optimize.basinhopping(nmes, [0.00005,  -0.0009, 0.0036, 0.00009, -0.00003, - .0013], minimizer_kwargs=minimizer_kwargs, niter=100)
-    res = optimize.basinhopping(nmes, [4.83043475e-05, -8.84566705e-04, 3.63957747e-03, 9.75361458e-05, -2.80872372e-05, -1.24677989e-03], minimizer_kwargs=minimizer_kwargs, niter=2)
->>>>>>> a46b7cc2
     return res
 
 
