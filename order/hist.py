<<<<<<< HEAD
import glob
import os
import math
import sys
from frogress import bar as tqdm
from scipy import stats
import numpy as np
from collections import Counter


def get_lims(hist1, hist2):
    li = min(min(hist1.keys()),min(hist2.keys()))
    ri = max(max(hist1.keys()),max(hist2.keys())) + 1
    if ri == li:
        ri = li + 1
    return int(li), int(ri)


def vnormalized(a, axis=-1, order=2):
    l2 = np.atleast_1d(np.linalg.norm(a, order, axis))
    l2[l2==0] = 1
    return a / np.expand_dims(l2, axis)


class Histogram(object):
    def __init__(self, h, normalize=False, nsamples=None, truncate=False, cut_peak=False, trim_extremes=False, **kwargs):
        if isinstance(h,list):
            h = Counter({i+3:x for i,x in enumerate(h)})
        if isinstance(h,dict):
            h = Counter(h)
        self._hist = h
        if nsamples is not None:
            self.nsamples = nsamples
        else:
            self.nsamples = sum(self.values())
        if trim_extremes:
            self.trim_extremes()
        if normalize:
            self.normalize()
        if truncate:
            self.truncate()
        if normalize:
            self.normalize()
        if cut_peak:
            self.cut_peak()
        if normalize:
            self.normalize()
        self.clean_zero_entries()
    
    # Cleaning
    def clean_zero_entries(self):
        for key in self.keys():
            if self[key] == 0:
                del self._hist[key]
            
            
    def trim_extremes(self, p=0.5):
        "Cleans extreme values over given percentage"
        extr_items = int(self.nsamples*p) if self.nsamples*p > 1.0 else 0
        self._hist = Counter(sorted(self.sample)[extr_items:-extr_items])
            
        
    def truncate(self, p=.050):
        "Cleans noise below p"
        for k in self.keys():
            if self[k]<p:
                self.nsamples -= self[k]*self.nsamples
                self[k] = 0

                
    def cut_peak(self, n=1):
        "Cleans anything with n zen zeros between it and the maximum"
        keys = self.keys()
        max_key = max([(self[k],k) for k in keys])[1]
        max_ind = keys.index(max_key)
        zeros_left = n
        for k in keys[max_ind:]:
            if not zeros_left:
                self.nsamples -= self[k]*self.nsamples
                self[k]=0
            else:
                if self[k]:
                    zeros_left = n
                else:
                    zeros_left -= 1
        zeros_left = n
        for k in keys[max_ind::-1]:
            if not zeros_left:
                self.nsamples -= self[k]*self.nsamples
                self[k]=0
            else:
                if self[k]:
                    zeros_left = n
                else:
                    zeros_left -= 1

    # Setters / Getters
    def keys(self):
        return sorted(self._hist.keys())

    def values(self):
         return [self._hist[k] for k in self.keys()]

    def __getitem__(self, item):
        return self._hist[item]

    def __setitem__(self, item, value):
        self._hist[item] = value

    @property
    def sample(self):
        return [k for k in self.keys()
                for i in xrange(int(self.nsamples*self[k]))]

    # Operators
    def normalize(self):
        self.sq_normalize()
        # s = float(sum(self.values()))
        # if not s:
            # return
        # for k in self.keys():
            # self._hist[k] /= s
    
    
    def sq_normalize(self, axis=-1, order=2):
        tuples_list = self._hist.items()
        keys = [t[0] for t in tuples_list]
        values = [t[1] for t in tuples_list]
        nvalues = vnormalized(values)[0]
        self._hist = Counter({k: v for k,v in zip(keys, nvalues)})
        
    
    
    def __add__(self, other):
        if isinstance(other, (int, long, float)):
            return Histogram({i+other:self[i] for i in self.keys()}, nsamples=self.nsamples)
        if isinstance(other, Histogram):
            self.normalize()
            other.normalize()
            return Histogram({k:self[k]+other[k] for k in range(*get_lims(self, other))}, normalize=True)

        raise TypeError()


    def __radd__(self, other):
        return self.__add__(other)

    def __sub__(self, other):
        if isinstance(other, (int, long, float)):
            return Histogram({i-other:self[i] for i in self.keys()}, nsamples=self.nsamples)
        if isinstance(other, Histogram):
            self.normalize()
            other.normalize()
            return Histogram({k:self[k]-other[k] for k in range(*get_lims(self, other))}, normalize=True)

        raise TypeError()

    def __mul__(self, other):
        if isinstance(other, (int, long, float)):
            return Histogram({i*other:self[i] for i in self.keys()}, nsamples=self.nsamples)
        raise TypeError()

    def __div__(self, other):
        if isinstance(other, (int, long, float)):
            return Histogram({i/other:self[i] for i in self.keys()}, nsamples=self.nsamples)
        raise TypeError()

    def __pow__(self, other):
        if isinstance(other, (int, long, float)):
            return Histogram({i**other:self[i] for i in self.keys()}, nsamples=self.nsamples)
        raise TypeError()
    
    # Statistical operators
    def mu(self):
        return sum(k*self[k] for k in self.keys())
    
    def sig(self):
        return math.sqrt(mu((self-mu(self))**2))
    
    def skew(self):
        if not sig(self):
            return 0
        return mu(((self-mu(self))/sig(self))**3)
    
    # Repr
    def __repr__(self):
        N = sum(self.values())
        if N<.1:
            return "<Empty on [%s]>"%(', '.join('%.2f'%k for k in self.keys()))
        return '\n'.join(('%.2f: %.2f'%(x,self[x])).ljust(20)[:20] + '|'
        + '#'*int(50*self[x]/N+.5) for x in self.keys() if self[x])

def mu(x):
    return x.mu()


def sig(x):
    return x.sig()


def skew(x):
    return x.skew()


def moment(hist, n=1):
    return stats.moment(hist.sample, n)
=======
import glob
import os
import math
import sys
import numpy as np
from collections import Counter


def get_lims(hist1, hist2):
    li = min(min(hist1.keys()),min(hist2.keys()))
    ri = max(max(hist1.keys()),max(hist2.keys())) + 1
    if ri == li:
        ri = li + 1
    return int(li), int(ri)


def vnormalized(a, axis=-1, order=2):
    l2 = np.atleast_1d(np.linalg.norm(a, order, axis))
    l2[l2==0] = 1
    return a / np.expand_dims(l2, axis)


class Histogram(object):
    def __init__(self, h, normalize=False, nsamples=None, truncate=False, cut_peak=False, trim_extremes=False, **kwargs):
        if isinstance(h,list):
            h = Counter({i+3:x for i,x in enumerate(h)})
        if isinstance(h,dict):
            h = Counter(h)
        self._hist = h
        if nsamples is not None:
            self.nsamples = nsamples
        else:
            self.nsamples = sum(self.values())
        if trim_extremes:
            self.trim_extremes()
        if normalize:
            self.normalize()
        if truncate:
            self.truncate()
        if normalize:
            self.normalize()
        if cut_peak:
            self.cut_peak()
        if normalize:
            self.normalize()
        self.clean_zero_entries()
    
    # Cleaning
    def clean_zero_entries(self):
        for key in self.keys():
            if self[key] == 0:
                del self._hist[key]
            
            
    def trim_extremes(self, p=0.5):
        "Cleans extreme values over given percentage"
        extr_items = int(self.nsamples*p) if self.nsamples*p > 1.0 else 0
        self._hist = Counter(sorted(self.sample)[extr_items:-extr_items])
            
        
    def truncate(self, p=.050):
        "Cleans noise below p"
        for k in self.keys():
            if self[k]<p:
                self.nsamples -= self[k]*self.nsamples
                self[k] = 0

                
    def cut_peak(self, n=1):
        "Cleans anything with n zen zeros between it and the maximum"
        keys = self.keys()
        max_key = max([(self[k],k) for k in keys])[1]
        max_ind = keys.index(max_key)
        zeros_left = n
        for k in keys[max_ind:]:
            if not zeros_left:
                self.nsamples -= self[k]*self.nsamples
                self[k]=0
            else:
                if self[k]:
                    zeros_left = n
                else:
                    zeros_left -= 1
        zeros_left = n
        for k in keys[max_ind::-1]:
            if not zeros_left:
                self.nsamples -= self[k]*self.nsamples
                self[k]=0
            else:
                if self[k]:
                    zeros_left = n
                else:
                    zeros_left -= 1

    # Setters / Getters
    def keys(self):
        return sorted(self._hist.keys())

    def values(self):
         return [self._hist[k] for k in self.keys()]

    def __getitem__(self, item):
        return self._hist[item]

    def __setitem__(self, item, value):
        self._hist[item] = value

    @property
    def sample(self):
        return [k for k in self.keys()
                for i in xrange(int(self.nsamples*self[k]))]

    # Operators
    def normalize(self):
        s = float(sum(self.values()))
        if not s:
            return
        for k in self.keys():
            self._hist[k] /= s
    
    
    def sq_normalize(self, axis=-1, order=2):
        tuples_list = self._hist.items()
        keys = [t[0] for t in tuples_list]
        values = [t[1] for t in tuples_list]
        nvalues = vnormalized(values)[0]
        self._hist = Counter({k: v for k,v in zip(keys, nvalues)})
        
    
    
    def __add__(self, other):
        if isinstance(other, (int, long, float)):
            return Histogram({i+other:self[i] for i in self.keys()}, nsamples=self.nsamples)
        if isinstance(other, Histogram):
            self.normalize()
            other.normalize()
            return Histogram({k:self[k]+other[k] for k in range(*get_lims(self, other))}, normalize=True)

        raise TypeError()


    def __radd__(self, other):
        return self.__add__(other)

    def __sub__(self, other):
        if isinstance(other, (int, long, float)):
            return Histogram({i-other:self[i] for i in self.keys()}, nsamples=self.nsamples)
        if isinstance(other, Histogram):
            self.normalize()
            other.normalize()
            return Histogram({k:self[k]-other[k] for k in range(*get_lims(self, other))}, normalize=True)

        raise TypeError()

    def __mul__(self, other):
        if isinstance(other, (int, long, float)):
            return Histogram({i*other:self[i] for i in self.keys()}, nsamples=self.nsamples)
        raise TypeError()

    def __div__(self, other):
        if isinstance(other, (int, long, float)):
            return Histogram({i/other:self[i] for i in self.keys()}, nsamples=self.nsamples)
        raise TypeError()

    def __pow__(self, other):
        if isinstance(other, (int, long, float)):
            return Histogram({i**other:self[i] for i in self.keys()}, nsamples=self.nsamples)
        raise TypeError()
    
    # Statistical operators
    def mu(self):
        return sum(k*self[k] for k in self.keys())
    
    def sig(self):
        return math.sqrt(mu((self-mu(self))**2))
    
    def skew(self):
        if not sig(self):
            return 0
        return mu(((self-mu(self))/sig(self))**3)
    
    # Repr
    def __repr__(self):
        N = sum(self.values())
        if N<.1:
            return "<Empty on [%s]>"%(', '.join('%.2f'%k for k in self.keys()))
        return '\n'.join(('%.2f: %.2f'%(x,self[x])).ljust(20)[:20] + '|'
        + '#'*int(50*self[x]/N+.5) for x in self.keys() if self[x])

def mu(x):
    return x.mu()


def sig(x):
    return x.sig()


def skew(x):
    return x.skew()
>>>>>>> 641132be
<|MERGE_RESOLUTION|>--- conflicted
+++ resolved
@@ -1,10 +1,7 @@
-<<<<<<< HEAD
 import glob
 import os
 import math
 import sys
-from frogress import bar as tqdm
-from scipy import stats
 import numpy as np
 from collections import Counter
 
@@ -200,209 +197,4 @@
 
 
 def skew(x):
-    return x.skew()
-
-
-def moment(hist, n=1):
-    return stats.moment(hist.sample, n)
-=======
-import glob
-import os
-import math
-import sys
-import numpy as np
-from collections import Counter
-
-
-def get_lims(hist1, hist2):
-    li = min(min(hist1.keys()),min(hist2.keys()))
-    ri = max(max(hist1.keys()),max(hist2.keys())) + 1
-    if ri == li:
-        ri = li + 1
-    return int(li), int(ri)
-
-
-def vnormalized(a, axis=-1, order=2):
-    l2 = np.atleast_1d(np.linalg.norm(a, order, axis))
-    l2[l2==0] = 1
-    return a / np.expand_dims(l2, axis)
-
-
-class Histogram(object):
-    def __init__(self, h, normalize=False, nsamples=None, truncate=False, cut_peak=False, trim_extremes=False, **kwargs):
-        if isinstance(h,list):
-            h = Counter({i+3:x for i,x in enumerate(h)})
-        if isinstance(h,dict):
-            h = Counter(h)
-        self._hist = h
-        if nsamples is not None:
-            self.nsamples = nsamples
-        else:
-            self.nsamples = sum(self.values())
-        if trim_extremes:
-            self.trim_extremes()
-        if normalize:
-            self.normalize()
-        if truncate:
-            self.truncate()
-        if normalize:
-            self.normalize()
-        if cut_peak:
-            self.cut_peak()
-        if normalize:
-            self.normalize()
-        self.clean_zero_entries()
-    
-    # Cleaning
-    def clean_zero_entries(self):
-        for key in self.keys():
-            if self[key] == 0:
-                del self._hist[key]
-            
-            
-    def trim_extremes(self, p=0.5):
-        "Cleans extreme values over given percentage"
-        extr_items = int(self.nsamples*p) if self.nsamples*p > 1.0 else 0
-        self._hist = Counter(sorted(self.sample)[extr_items:-extr_items])
-            
-        
-    def truncate(self, p=.050):
-        "Cleans noise below p"
-        for k in self.keys():
-            if self[k]<p:
-                self.nsamples -= self[k]*self.nsamples
-                self[k] = 0
-
-                
-    def cut_peak(self, n=1):
-        "Cleans anything with n zen zeros between it and the maximum"
-        keys = self.keys()
-        max_key = max([(self[k],k) for k in keys])[1]
-        max_ind = keys.index(max_key)
-        zeros_left = n
-        for k in keys[max_ind:]:
-            if not zeros_left:
-                self.nsamples -= self[k]*self.nsamples
-                self[k]=0
-            else:
-                if self[k]:
-                    zeros_left = n
-                else:
-                    zeros_left -= 1
-        zeros_left = n
-        for k in keys[max_ind::-1]:
-            if not zeros_left:
-                self.nsamples -= self[k]*self.nsamples
-                self[k]=0
-            else:
-                if self[k]:
-                    zeros_left = n
-                else:
-                    zeros_left -= 1
-
-    # Setters / Getters
-    def keys(self):
-        return sorted(self._hist.keys())
-
-    def values(self):
-         return [self._hist[k] for k in self.keys()]
-
-    def __getitem__(self, item):
-        return self._hist[item]
-
-    def __setitem__(self, item, value):
-        self._hist[item] = value
-
-    @property
-    def sample(self):
-        return [k for k in self.keys()
-                for i in xrange(int(self.nsamples*self[k]))]
-
-    # Operators
-    def normalize(self):
-        s = float(sum(self.values()))
-        if not s:
-            return
-        for k in self.keys():
-            self._hist[k] /= s
-    
-    
-    def sq_normalize(self, axis=-1, order=2):
-        tuples_list = self._hist.items()
-        keys = [t[0] for t in tuples_list]
-        values = [t[1] for t in tuples_list]
-        nvalues = vnormalized(values)[0]
-        self._hist = Counter({k: v for k,v in zip(keys, nvalues)})
-        
-    
-    
-    def __add__(self, other):
-        if isinstance(other, (int, long, float)):
-            return Histogram({i+other:self[i] for i in self.keys()}, nsamples=self.nsamples)
-        if isinstance(other, Histogram):
-            self.normalize()
-            other.normalize()
-            return Histogram({k:self[k]+other[k] for k in range(*get_lims(self, other))}, normalize=True)
-
-        raise TypeError()
-
-
-    def __radd__(self, other):
-        return self.__add__(other)
-
-    def __sub__(self, other):
-        if isinstance(other, (int, long, float)):
-            return Histogram({i-other:self[i] for i in self.keys()}, nsamples=self.nsamples)
-        if isinstance(other, Histogram):
-            self.normalize()
-            other.normalize()
-            return Histogram({k:self[k]-other[k] for k in range(*get_lims(self, other))}, normalize=True)
-
-        raise TypeError()
-
-    def __mul__(self, other):
-        if isinstance(other, (int, long, float)):
-            return Histogram({i*other:self[i] for i in self.keys()}, nsamples=self.nsamples)
-        raise TypeError()
-
-    def __div__(self, other):
-        if isinstance(other, (int, long, float)):
-            return Histogram({i/other:self[i] for i in self.keys()}, nsamples=self.nsamples)
-        raise TypeError()
-
-    def __pow__(self, other):
-        if isinstance(other, (int, long, float)):
-            return Histogram({i**other:self[i] for i in self.keys()}, nsamples=self.nsamples)
-        raise TypeError()
-    
-    # Statistical operators
-    def mu(self):
-        return sum(k*self[k] for k in self.keys())
-    
-    def sig(self):
-        return math.sqrt(mu((self-mu(self))**2))
-    
-    def skew(self):
-        if not sig(self):
-            return 0
-        return mu(((self-mu(self))/sig(self))**3)
-    
-    # Repr
-    def __repr__(self):
-        N = sum(self.values())
-        if N<.1:
-            return "<Empty on [%s]>"%(', '.join('%.2f'%k for k in self.keys()))
-        return '\n'.join(('%.2f: %.2f'%(x,self[x])).ljust(20)[:20] + '|'
-        + '#'*int(50*self[x]/N+.5) for x in self.keys() if self[x])
-
-def mu(x):
-    return x.mu()
-
-
-def sig(x):
-    return x.sig()
-
-
-def skew(x):
-    return x.skew()
->>>>>>> 641132be
+    return x.skew()